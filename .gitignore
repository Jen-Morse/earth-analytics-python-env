<<<<<<< HEAD
#
.DS_Store
3.6
.nbgrader.log
=======
.mypy_cache/
.DS_Store
.nbgrader.log
3.6
>>>>>>> 1d30d625
<|MERGE_RESOLUTION|>--- conflicted
+++ resolved
@@ -1,11 +1,4 @@
-<<<<<<< HEAD
-#
-.DS_Store
-3.6
-.nbgrader.log
-=======
 .mypy_cache/
 .DS_Store
 .nbgrader.log
-3.6
->>>>>>> 1d30d625
+3.6