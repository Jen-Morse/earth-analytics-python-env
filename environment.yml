name: earth-analytics-python
channels:
  - conda-forge
dependencies:
  # Core scientific python
<<<<<<< HEAD
  - openssl
  #- numpy
=======
  - numpy
  - openssl
>>>>>>> ef46680a
  - matplotlib
  - python>=3.6
  - tornado=5.1.1
  - pyqt
  - seaborn
  - tqdm

  # Spatial libraries
  - rasterstats
  - geopy
  - cartopy
  - geopandas
  - rasterio
  - contextily
  - pysal
  - pyproj
  - folium
  - gdal
  - libgdal
  - kealib
  - geocoder
  - geojson

  # Natural language processing
  - tweepy
  - nltk
  - textblob

  # Jupyter Environment
  - autopep8
  - notebook
  - ipython
  - jupyter_contrib_nbextensions
  - jupyterlab
  - nb_conda

  - pip:
      # Utilities
      - download
      - nbclean
      # EA tools via pip
      - mapboxgl
      - hydrofunctions
      - earthpy<|MERGE_RESOLUTION|>--- conflicted
+++ resolved
@@ -3,13 +3,8 @@
   - conda-forge
 dependencies:
   # Core scientific python
-<<<<<<< HEAD
   - openssl
   #- numpy
-=======
-  - numpy
-  - openssl
->>>>>>> ef46680a
   - matplotlib
   - python>=3.6
   - tornado=5.1.1
